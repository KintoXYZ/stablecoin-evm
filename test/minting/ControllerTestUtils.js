var BigNumber = require('bignumber.js');
var Q = require('q');
var clone = require('clone');

// set to true to enable verbose logging in the tests
var debugLogging = false;


var tokenUtils = require('./../TokenTestUtils');

var Controller = artifacts.require('./../minting/Controller');
var AccountUtils = require('./../AccountUtils');
var Accounts = AccountUtils.Accounts;
var setAccountDefault = AccountUtils.setAccountDefault;
var checkState = AccountUtils.checkState;
var getAccountState = AccountUtils.getAccountState;

function ControllerState(owner, controllers) {
    this.owner = owner;
    this.controllers = controllers;
    this.checkState = checkControllerState;
    this.checkState = async function(controllerContract) {await checkControllerState(controllerContract, this)};
<<<<<<< HEAD
//    this.clone = function(){return clone(this);};
    //this.clone = function(){return new ControllerState(this.owner, clone(this.controllers))};
=======
>>>>>>> 7059470c
}

// Default state of Controller when it is deployed
var controllerEmptyState = new ControllerState(
    Accounts.mintOwnerAccount,
    setAccountDefault(Accounts, "0x0000000000000000000000000000000000000000")
);

// Checks the state of an array of controller contracts
async function checkControllerState(controller, customState) {
    await checkState(controller, customState, controllerEmptyState, getActualControllerState, Accounts, true);
}

// Gets the actual state of the controller contract.
// Evaluates all mappings on the provided accounts.
async function getActualControllerState(controllerContract, accounts) {
    // Lambda expressions for retrieving values from mappings
    var controllerMappingEval = async function(accountAddress) {
        return await controllerContract.controllers(accountAddress);
    };

    return Q.all([
        await controllerContract.owner.call(),
        await getAccountState(controllerMappingEval, accounts),
    ]).spread(function (
        owner,
        controllerState,
    ) {
       return new ControllerState(owner, controllerState);
    });
}

module.exports = {
    controllerEmptyState: controllerEmptyState,
    checkControllerState: checkControllerState,
    getActualControllerState: getActualControllerState
}<|MERGE_RESOLUTION|>--- conflicted
+++ resolved
@@ -20,11 +20,6 @@
     this.controllers = controllers;
     this.checkState = checkControllerState;
     this.checkState = async function(controllerContract) {await checkControllerState(controllerContract, this)};
-<<<<<<< HEAD
-//    this.clone = function(){return clone(this);};
-    //this.clone = function(){return new ControllerState(this.owner, clone(this.controllers))};
-=======
->>>>>>> 7059470c
 }
 
 // Default state of Controller when it is deployed
