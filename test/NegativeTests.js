--- conflicted
+++ resolved
@@ -599,8 +599,6 @@
   it('should fail to updateUpgraderAddress when newAddress is 0x0', async function () {
     await expectRevert(token.updateUpgraderAddress("0x0", {from: upgraderAccount}));
     await checkVariables([token], [[]]);
-<<<<<<< HEAD
-=======
   });
 
   it('should fail to updatePauser when sender is not owner', async function () {
@@ -616,7 +614,6 @@
   it('should fail to updateBlacklister when sender is not owner', async function () {
     await expectRevert(token.updateBlacklister(arbitraryAccount, {from: pauserAccount}));
     await checkVariables([token], [[]]);
->>>>>>> a1f61ccf
   });
 
   // Pause and Unpause
