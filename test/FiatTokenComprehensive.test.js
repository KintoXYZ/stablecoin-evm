--- conflicted
+++ resolved
@@ -873,8 +873,6 @@
     await checkVariables(token, result);
     await checkVariables(newToken, newTokenSetup);
   });
-<<<<<<< HEAD
-=======
 
   it('no payable function', async function () {
     var success = false;
@@ -886,5 +884,4 @@
     assert.equal(true, success);
   });
 
->>>>>>> 93a93ed6
 });