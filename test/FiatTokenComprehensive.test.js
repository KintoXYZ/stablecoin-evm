
contract('FiatToken', function (accounts) {
  const util = require('util');
  var _ = require('lodash');
  var FiatToken = artifacts.require('FiatToken');
  var EternalStorage = artifacts.require('EternalStorage');
  var name = 'Sample Fiat Token';
  var symbol = 'C-USD';
  var currency = 'USD';
  var decimals = 2;
  var BigNumber = require('bignumber.js');
  var bigZero = new BigNumber(0);
// used as arbitrary number
  var bigHundred = new BigNumber(100);
// TODO: test really big numbers

<<<<<<< HEAD
const should = require('chai')
  .use(require('chai-as-promised'))
  .use(require('chai-bignumber')(BigNumber))
  .should()

contract('FiatToken', function (accounts) {
=======
// set to true to enable verbose logging in the tests
  var debugLogging = false;

>>>>>>> 3b43ed5a
  let token;
  let arbitraryAccount = accounts[8];
  let masterMinterAccount = accounts[9];
  let minterAccount = accounts[7];
  let pauserAccount = accounts[6];
  let blacklisterAccount = accounts[4];
  let roleAddressChangerAccount = accounts[3];
  let upgraderAccount = accounts[2];

  // For testing variance of specific variables from their default values.
  // customVars is an array of objects of the form,
  // {'variable': <name of variable>, 'expectedValue': <expected value after modification>}
  // to reference nested variables, name variable using dot syntax, e.g. 'allowance.arbitraryAccount.minterAccount'
  let checkVariables = async function (customVars) {
    // set each variable's default value
    expectedState = {
      'name': name,
      'symbol': symbol,
      'currency': currency,
      'decimals': new BigNumber(decimals),
      'roleAddressChanger': roleAddressChangerAccount,
      'masterMinter': masterMinterAccount,
      // contractStorage is not deterministic for FiatTokenWithStorage
      //'contractStorage': storageAddress,
      'balances': {
        'arbitraryAccount': bigZero,
        'masterMinterAccount': bigZero,
        'minterAccount': bigZero,
        'pauserAccount': bigZero,
        'blacklisterAccount': bigZero,
        'roleAddressChangerAccount': bigZero,
        'upgraderAccount': bigZero
      },
      'allowance': {
        'arbitraryAccount': {
          'masterMinterAccount': bigZero,
          'minterAccount': bigZero,
          'pauserAccount': bigZero,
          'blacklisterAccount': bigZero,
          'roleAddressChangerAccount': bigZero,
          'upgraderAccount': bigZero
        },
        'masterMinterAccount': {
          'arbitraryAccount': bigZero,
          'minterAccount': bigZero,
          'pauserAccount': bigZero,
          'blacklisterAccount': bigZero,
          'roleAddressChangerAccount': bigZero,
          'upgraderAccount': bigZero
        },
        'minterAccount': {
          'arbitraryAccount': bigZero,
          'masterMinterAccount': bigZero,
          'pauserAccount': bigZero,
          'blacklisterAccount': bigZero,
          'roleAddressChangerAccount': bigZero,
          'upgraderAccount': bigZero
        },
        'pauserAccount': {
          'arbitraryAccount': bigZero,
          'masterMinterAccount': bigZero,
          'minterAccount': bigZero,
          'blacklisterAccount': bigZero,
          'roleAddressChangerAccount': bigZero,
          'upgraderAccount': bigZero
        },
        'blacklisterAccount': {
          'arbitraryAccount': bigZero,
          'masterMinterAccount': bigZero,
          'minterAccount': bigZero,
          'pauserAccount': bigZero,
          'roleAddressChangerAccount': bigZero,
          'upgraderAccount': bigZero
        },
        'roleAddressChangerAccount': {
          'arbitraryAccount': bigZero,
          'masterMinterAccount': bigZero,
          'minterAccount': bigZero,
          'pauserAccount': bigZero,
          'blacklisterAccount': bigZero,
          'upgraderAccount': bigZero
        },
        'upgraderAccount': {
          'arbitraryAccount': bigZero,
          'masterMinterAccount': bigZero,
          'minterAccount': bigZero,
          'pauserAccount': bigZero,
          'blacklisterAccount': bigZero,
          'roleAddressChangerAccount': bigZero,
        }
      },
      'totalSupply': bigZero,
      'isAccountBlacklisted': {
        'arbitraryAccount': false,
        'masterMinterAccount': false,
        'minterAccount': false,
        'pauserAccount': false,
        'blacklisterAccount': false,
        'roleAddressChangerAccount': false,
        'upgraderAccount': false
      },
      'isAccountMinter': {
        'arbitraryAccount': false,
        'masterMinterAccount': false,
        'minterAccount': false,
        'pauserAccount': false,
        'blacklisterAccount': false,
        'roleAddressChangerAccount': false,
        'upgraderAccount': false
      },
      'minterAllowance': {
        'arbitraryAccount': bigZero,
        'masterMinterAccount': bigZero,
        'minterAccount': bigZero,
        'pauserAccount': bigZero,
        'blacklisterAccount': bigZero,
        'roleAddressChangerAccount': bigZero,
        'upgraderAccount': bigZero
      },
      'blacklister': blacklisterAccount,
      'pauser': pauserAccount,
      'upgrader': upgraderAccount,
      'paused': false
    };

    // for each item in customVars, set the item in expectedState
    for (i = 0; i < customVars.length; ++i) {
      if (_.has(expectedState, customVars[i].variable)) {
        _.set(expectedState, customVars[i].variable, customVars[i].expectedValue);
      } else {
        // TODO: test the error 
        throw new Error("variable " + customVars[i].variable + " not found in expectedState");
      }
    }

    if( debugLogging ) {
      console.log(util.inspect(expectedState, {showHidden: false, depth: null}))
    }

    // check each value in expectedState against contract state
    assert.equal(await token.name.call(), expectedState['name']);
    assert.equal(await token.symbol.call(), expectedState['symbol']);
    assert.equal(await token.currency.call(), expectedState['currency']);

    // CHAI:
    let decimalsCount = await token.decimals.call();
    decimalsCount.should.be.bignumber.equal(expectedState['decimals'])

    assert.equal(await token.roleAddressChanger.call(), expectedState['roleAddressChanger']);
    assert.equal(await token.masterMinter.call(), expectedState['masterMinter']);

    //TODO contractStorage

    //balances
    assert.isTrue(new BigNumber(await token.balanceOf(arbitraryAccount)).equals(expectedState['balances']['arbitraryAccount']))
    assert.isTrue(new BigNumber(await token.balanceOf(masterMinterAccount)).equals(expectedState['balances']['masterMinterAccount']))
    assert.isTrue(new BigNumber(await token.balanceOf(minterAccount)).equals(expectedState['balances']['minterAccount']))
    assert.isTrue(new BigNumber(await token.balanceOf(pauserAccount)).equals(expectedState['balances']['pauserAccount']))
    assert.isTrue(new BigNumber(await token.balanceOf(blacklisterAccount)).equals(expectedState['balances']['blacklisterAccount']))
    assert.isTrue(new BigNumber(await token.balanceOf(roleAddressChangerAccount)).equals(expectedState['balances']['roleAddressChangerAccount']))
    assert.isTrue(new BigNumber(await token.balanceOf(upgraderAccount)).equals(expectedState['balances']['upgraderAccount']))

    // allowance
    assert.isTrue(new BigNumber(await token.allowance(arbitraryAccount, masterMinterAccount)).equals(expectedState['allowance']['arbitraryAccount']['masterMinterAccount']));

    // CHAI:
    let allowanceAmount = await token.allowance(arbitraryAccount, minterAccount);
    allowanceAmount.should.be.bignumber.equal(expectedState['allowance']['arbitraryAccount']['minterAccount']);
    
    assert.isTrue(new BigNumber(await token.allowance(arbitraryAccount, minterAccount)).equals(expectedState['allowance']['arbitraryAccount']['minterAccount']));
    assert.isTrue(new BigNumber(await token.allowance(arbitraryAccount, pauserAccount)).equals(expectedState['allowance']['arbitraryAccount']['pauserAccount']));
    assert.isTrue(new BigNumber(await token.allowance(arbitraryAccount, blacklisterAccount)).equals(expectedState['allowance']['arbitraryAccount']['blacklisterAccount']));
    assert.isTrue(new BigNumber(await token.allowance(arbitraryAccount, roleAddressChangerAccount)).equals(expectedState['allowance']['arbitraryAccount']['roleAddressChangerAccount']));
    assert.isTrue(new BigNumber(await token.allowance(arbitraryAccount, upgraderAccount)).equals(expectedState['allowance']['arbitraryAccount']['upgraderAccount']));
    // TODO: write assert statements for the rest of the 42 combinations of possible spenders and destination addresses. (Will slow down tests.)

    assert.isTrue(new BigNumber(await token.totalSupply.call()).equals(expectedState['totalSupply']));

    //blacklisted
    assert.equal(await token.isAccountBlacklisted(arbitraryAccount), expectedState['isAccountBlacklisted']['arbitraryAccount'])
    assert.equal(await token.isAccountBlacklisted(masterMinterAccount), expectedState['isAccountBlacklisted']['masterMinterAccount'])
    assert.equal(await token.isAccountBlacklisted(minterAccount), expectedState['isAccountBlacklisted']['minterAccount'])
    assert.equal(await token.isAccountBlacklisted(pauserAccount), expectedState['isAccountBlacklisted']['pauserAccount'])
    assert.equal(await token.isAccountBlacklisted(blacklisterAccount), expectedState['isAccountBlacklisted']['blacklisterAccount'])
    assert.equal(await token.isAccountBlacklisted(roleAddressChangerAccount), expectedState['isAccountBlacklisted']['roleAddressChangerAccount'])
    assert.equal(await token.isAccountBlacklisted(upgraderAccount), expectedState['isAccountBlacklisted']['upgraderAccount'])

    //isMinter
    assert.equal(await token.isAccountMinter(arbitraryAccount), expectedState['isAccountMinter']['arbitraryAccount'])
    assert.equal(await token.isAccountMinter(masterMinterAccount), expectedState['isAccountMinter']['masterMinterAccount'])
    assert.equal(await token.isAccountMinter(minterAccount), expectedState['isAccountMinter']['minterAccount'])
    assert.equal(await token.isAccountMinter(pauserAccount), expectedState['isAccountMinter']['pauserAccount'])
    assert.equal(await token.isAccountMinter(blacklisterAccount), expectedState['isAccountMinter']['blacklisterAccount'])
    assert.equal(await token.isAccountMinter(roleAddressChangerAccount), expectedState['isAccountMinter']['roleAddressChangerAccount'])
    assert.equal(await token.isAccountMinter(upgraderAccount), expectedState['isAccountMinter']['upgraderAccount'])

    //minterAllowance
    assert.isTrue(new BigNumber(await token.minterAllowance(arbitraryAccount)).equals(expectedState['minterAllowance']['arbitraryAccount']))
    assert.isTrue(new BigNumber(await token.minterAllowance(masterMinterAccount)).equals(expectedState['minterAllowance']['masterMinterAccount']))
    assert.isTrue(new BigNumber(await token.minterAllowance(minterAccount)).equals(expectedState['minterAllowance']['minterAccount']))
    assert.isTrue(new BigNumber(await token.minterAllowance(pauserAccount)).equals(expectedState['minterAllowance']['pauserAccount']))
    assert.isTrue(new BigNumber(await token.minterAllowance(blacklisterAccount)).equals(expectedState['minterAllowance']['blacklisterAccount']))
    assert.isTrue(new BigNumber(await token.minterAllowance(roleAddressChangerAccount)).equals(expectedState['minterAllowance']['roleAddressChangerAccount']))
    assert.isTrue(new BigNumber(await token.minterAllowance(upgraderAccount)).equals(expectedState['minterAllowance']['upgraderAccount']))

    assert.equal(await token.blacklister.call(), expectedState['blacklister']);
    assert.equal(await token.pauser.call(), expectedState['pauser']);
    assert.equal(await token.upgrader.call(), expectedState['upgrader']);
    assert.equal(await token.paused.call(), expectedState['paused']);
  }

  let setMinter = async function(minter, amount) {
    let update = await token.configureMinter(minter, amount, {from: masterMinterAccount});
    assert.equal(update.logs[0].event, 'MinterConfigured');
    assert.equal(update.logs[0].args.minter, minter);
    assert.equal(update.logs[0].args.minterAllowedAmount, amount);
    let minterAllowance = await token.minterAllowance(minter);

    assert.equal(minterAllowance, amount);
  }

  let mint = async function(to, amount) {
    minter = minterAccount;
    await setMinter(minter, amount);
    await mintRaw(to, amount, minter);
  }

  let mintRaw = async function(to, amount, minter) {
    let initialTotalSupply = await token.totalSupply();
    let initialMinterAllowance = await token.minterAllowance(minter);
    let minting = await token.mint(to, amount, {from: minter});
    assert.equal(minting.logs[0].event, 'Mint');
    assert.equal(minting.logs[0].args.minter, minter);
    assert.equal(minting.logs[0].args.to, to);
    assert.equal(minting.logs[0].args.amount, amount);
    let totalSupply = await token.totalSupply();
    assert.isTrue(new BigNumber(totalSupply).minus(new BigNumber(amount)).equals(new BigNumber(initialTotalSupply)));
    let minterAllowance = await token.minterAllowance(minter);
    assert.isTrue(new BigNumber(initialMinterAllowance).minus(new BigNumber(amount)).equals(new BigNumber(minterAllowance)));
  }

  beforeEach(async function checkBefore() {
    token = await FiatToken.new("0x0", name, symbol, currency, decimals, masterMinterAccount, pauserAccount, blacklisterAccount, upgraderAccount, roleAddressChangerAccount);
    let tokenAddress = token.address;

    let dataContractAddress = await token.getDataContractAddress();
    let storage = EternalStorage.at(dataContractAddress);
    assert.equal(await storage.owner.call(), tokenAddress)

    await checkVariables([]);
  });

  // Test template
  /*  it('<DESCRIPTION>', async function () {
    let actual = await token.<FUNCTION>();
    customVars = [{'variable': '<VARIABLE NAME>', 'expectedValue': actual}];
    await checkVariables(customVars);
  }); */

//  it('should have correct contractStorage after contract initialization', async function () {
//    let actual = await token.getDataContractAddress();
//    var customVars = {'contractStorage': actual};
//    await checkVariables(customVars);
//  });

  it('should have correct blacklister after contract initialization', async function checkBlacklister() {
    let actual = await token.blacklister.call();
    customVars = [{'variable': 'blacklister', 'expectedValue': actual}];
    await checkVariables(customVars);
  });

  it('should have correct pauser after contract initialization', async function checkPauser() {
    let actual = await token.pauser.call();
    customVars = [{'variable': 'pauser', 'expectedValue': actual}];
    await checkVariables(customVars);
  });

  it('should have correct upgrader after contract initialization', async function checkUpgrader() {
    let actual = await token.upgrader.call();
    customVars = [{'variable': 'upgrader', 'expectedValue': actual}];
    await checkVariables(customVars);
  });

  it('should have correct roleAddressChanger after updateRoleAddress', async function checkRoleAddressChanger() {
    await token.updateRoleAddress(arbitraryAccount, 'roleAddressChanger', {from: roleAddressChangerAccount});
    customVars = [{'variable': 'roleAddressChanger', 'expectedValue': arbitraryAccount}];
    await checkVariables(customVars);
  });

  it('should have correct blacklister after updateRoleAddress', async function () {
    await token.updateRoleAddress(arbitraryAccount, 'blacklister', {from: roleAddressChangerAccount});
    customVars = [{'variable': 'blacklister', 'expectedValue': arbitraryAccount}];
    await checkVariables(customVars);
  })

  it('should have correct pauser after updateRoleAddress', async function () {
    await token.updateRoleAddress(arbitraryAccount, 'pauser', {from: roleAddressChangerAccount});
    customVars = [{'variable': 'pauser', 'expectedValue': arbitraryAccount}];
    await checkVariables(customVars);
  });

  it('should have correct upgrader after updateRoleAddress', async function () {
    await token.updateRoleAddress(arbitraryAccount, 'upgrader', {from: roleAddressChangerAccount});
    customVars = [{'variable': 'upgrader', 'expectedValue': arbitraryAccount}];
    await checkVariables(customVars);
  });

  it('should pause and set paused to true', async function () {
    await token.pause({from: pauserAccount});
    customVars = [{'variable': 'paused', 'expectedValue': true}];
    await checkVariables(customVars);
  });

  it('should unpause and set paused to false', async function () {
    await token.pause({from: pauserAccount});
    customVars = [{'variable': 'paused', 'expectedValue': true}];
    await checkVariables(customVars);
    await token.unpause({from: pauserAccount});
    customVars = [{'variable': 'paused', 'expectedValue': false}];
    await checkVariables(customVars);
  });

  it('should approve a spend and set allowed amount', async function () {
    await token.approve(minterAccount, 100, {from: arbitraryAccount});
    customVars = [{'variable': 'allowance.arbitraryAccount.minterAccount', 'expectedValue': bigHundred}];
    await checkVariables(customVars)
  });

  it('should blacklist and set blacklisted to true', async function () {
    await token.blacklist(arbitraryAccount, {from: blacklisterAccount});
    customVars = [{'variable': 'isAccountBlacklisted.arbitraryAccount', 'expectedValue': true}]
    await checkVariables(customVars)
  });

  it('should blacklist and set blacklisted to true, then unblacklist and set blacklisted to false', async function () {
    await token.blacklist(arbitraryAccount, {from: blacklisterAccount});
    customVars = [{'variable': 'isAccountBlacklisted.arbitraryAccount', 'expectedValue': true}]
    await checkVariables(customVars)

    await token.unBlacklist(arbitraryAccount, {from: blacklisterAccount});
    customVars = [{'variable': 'isAccountBlacklisted.arbitraryAccount', 'expectedValue': false}]
    await checkVariables(customVars)
  });

  it('should burn amount of tokens and reduce balance and total supply by amount', async function () {
    amount = 100;

    // mint tokens to arbitraryAccount
    await mint(minterAccount, amount);
    customVars = [
      {'variable': 'totalSupply', 'expectedValue': new BigNumber(amount)},
      {'variable': 'balances.minterAccount', 'expectedValue': new BigNumber(amount)},
      {'variable': 'isAccountMinter.minterAccount', 'expectedValue': true}
    ]
    await checkVariables(customVars);
    
    await token.burn(amount, {from: minterAccount});

    customVars = [{'variable': 'isAccountMinter.minterAccount', 'expectedValue': true}]
    // (tests that totalSupply and balance are returned to defaults after burn)
    await checkVariables(customVars);
  });

  it('should configureMinter, setting the minter to true and mintingAllowance to amount', async function () {
    amount = 100;

    // configure minter
    await token.configureMinter(minterAccount, amount, {from: masterMinterAccount});
    customVars = [
      {'variable': 'isAccountMinter.minterAccount', 'expectedValue': true},
      {'variable': 'minterAllowance.minterAccount', 'expectedValue': amount}
    ]
    await checkVariables(customVars);
  });

  it('should mint the amount, increasing balance of recipient by amount, increasing total supply by amount, and decreasing minterAllowed by amount', async function () {
    amount = 100

    // configure minter
    await token.configureMinter(minterAccount, amount, {from: masterMinterAccount});
    customVars = [
      {'variable': 'isAccountMinter.minterAccount', 'expectedValue': true},
      {'variable': 'minterAllowance.minterAccount', 'expectedValue': new BigNumber(amount)}
    ]
    await checkVariables(customVars);

    await token.mint(arbitraryAccount, 50, {from: minterAccount});

    customVars = [
      {'variable': 'isAccountMinter.minterAccount', 'expectedValue': true},
      {'variable': 'minterAllowance.minterAccount', 'expectedValue': new BigNumber(50)},
      {'variable': 'balances.arbitraryAccount', 'expectedValue': new BigNumber(50)},
      {'variable': 'totalSupply', 'expectedValue': new BigNumber(50)}
    ]
  });

  it('should removeMinter, setting the minter to false and minterAllowed to 0', async function () {
    amount = 100

    // configure minter
    await token.configureMinter(minterAccount, amount, {from: masterMinterAccount});

    customVars = [
      {'variable': 'isAccountMinter.minterAccount', 'expectedValue': true},
      {'variable': 'minterAllowance.minterAccount', 'expectedValue': new BigNumber(amount)}
    ]
    await checkVariables(customVars);

    // remove minter
    await token.removeMinter(minterAccount, {from: masterMinterAccount});

    // TODO: decide whether, in general, returning to defaults should be passed in explicitly or empty array
    customVars = [
      {'variable': 'isAccountMinter.minterAccount', 'expectedValue': false},
      {'variable': 'minterAllowance.minterAccount', 'expectedValue': bigZero}
    ]
    await checkVariables(customVars);
  })

  it('should transfer, reducing sender balance by amount and increasing recipient balance by amount', async function () {
    amount = 100

    // configure minter
    await token.configureMinter(minterAccount, amount, {from: masterMinterAccount});
    customVars = [
      {'variable': 'isAccountMinter.minterAccount', 'expectedValue': true},
      {'variable': 'minterAllowance.minterAccount', 'expectedValue': new BigNumber(amount)}
    ]
    await checkVariables(customVars);

    await token.mint(arbitraryAccount, 50, {from: minterAccount});

    customVars = [
      {'variable': 'isAccountMinter.minterAccount', 'expectedValue': true},
      {'variable': 'minterAllowance.minterAccount', 'expectedValue': new BigNumber(50)},
      {'variable': 'balances.arbitraryAccount', 'expectedValue': new BigNumber(50)},
      {'variable': 'totalSupply', 'expectedValue': new BigNumber(50)}
    ]
    await checkVariables(customVars);

    await token.transfer(pauserAccount, 50, {from: arbitraryAccount})

    customVars = [
      {'variable': 'minterAllowance.minterAccount', 'expectedValue': new BigNumber(50)},
      {'variable': 'isAccountMinter.minterAccount', 'expectedValue': true},
      {'variable': 'balances.arbitraryAccount', 'expectedValue': bigZero},
      {'variable': 'balances.pauserAccount', 'expectedValue': new BigNumber(50)},
      {'variable': 'totalSupply', 'expectedValue': new BigNumber(50)}
    ]
    await checkVariables(customVars);
  })

  it('should transferFrom, reducing sender balance by amount and increasing recipient balance by amount', async function () {
    amount = 100;

    // configure minter
    await token.configureMinter(minterAccount, amount, {from: masterMinterAccount});
    customVars = [
      {'variable': 'isAccountMinter.minterAccount', 'expectedValue': true},
      {'variable': 'minterAllowance.minterAccount', 'expectedValue': new BigNumber(amount)}
    ]
    await checkVariables(customVars);

    await token.mint(arbitraryAccount, 50, {from: minterAccount});

    customVars = [
      {'variable': 'isAccountMinter.minterAccount', 'expectedValue': true},
      {'variable': 'minterAllowance.minterAccount', 'expectedValue': new BigNumber(50)},
      {'variable': 'balances.arbitraryAccount', 'expectedValue': new BigNumber(50)},
      {'variable': 'totalSupply', 'expectedValue': new BigNumber(50)}
    ]
    await checkVariables(customVars);

    await token.approve(upgraderAccount, 50, {from: arbitraryAccount});

    await token.transferFrom(arbitraryAccount, pauserAccount, 50, {from: upgraderAccount})

    customVars = [
      {'variable': 'isAccountMinter.minterAccount', 'expectedValue': true},
      {'variable': 'minterAllowance.minterAccount', 'expectedValue': new BigNumber(50)},
      {'variable': 'balances.arbitraryAccount', 'expectedValue': bigZero},
      {'variable': 'balances.pauserAccount', 'expectedValue': new BigNumber(50)},
      {'variable': 'totalSupply', 'expectedValue': new BigNumber(50)}
    ]
    await checkVariables(customVars);
  })

});<|MERGE_RESOLUTION|>--- conflicted
+++ resolved
@@ -14,18 +14,14 @@
   var bigHundred = new BigNumber(100);
 // TODO: test really big numbers
 
-<<<<<<< HEAD
 const should = require('chai')
   .use(require('chai-as-promised'))
   .use(require('chai-bignumber')(BigNumber))
   .should()
 
-contract('FiatToken', function (accounts) {
-=======
 // set to true to enable verbose logging in the tests
   var debugLogging = false;
 
->>>>>>> 3b43ed5a
   let token;
   let arbitraryAccount = accounts[8];
   let masterMinterAccount = accounts[9];
