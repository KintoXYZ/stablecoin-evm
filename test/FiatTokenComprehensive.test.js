--- conflicted
+++ resolved
@@ -119,13 +119,8 @@
     await token.configureMinter(minterAccount, amount, { from: masterMinterAccount });
     var customVars = [
       { 'variable': 'isAccountMinter.minterAccount', 'expectedValue': true },
-<<<<<<< HEAD
-      { 'variable': 'minterAllowance.minterAccount', 'expectedValue': new BigNumber(amount)}
-    ]
-=======
       { 'variable': 'minterAllowance.minterAccount', 'expectedValue': new BigNumber(amount) }
     ];
->>>>>>> ad8efdfc
     await checkVariables(token, customVars);
   });
 
@@ -247,13 +242,8 @@
     var isAMinter = [
       { 'variable': 'isAccountMinter.minterAccount', 'expectedValue': true },
       { 'variable': 'minterAllowance.minterAccount', 'expectedValue': new BigNumber(amount) },
-<<<<<<< HEAD
-      { 'variable': 'totalSupply', 'expectedValue': new BigNumber(0)}
-    ]
-=======
       { 'variable': 'totalSupply', 'expectedValue': new BigNumber(0) }
     ];
->>>>>>> ad8efdfc
     // verify it worked
     await checkVariables(token, isAMinter);
   });
@@ -265,11 +255,7 @@
     await token.pause({ from: pauserAccount })
     var afterPause = [
       { 'variable': 'paused', 'expectedValue': true }
-<<<<<<< HEAD
-    ]
-=======
-    ];
->>>>>>> ad8efdfc
+    ];
     await checkVariables(token, afterPause);
 
     // now make into a minter - this will throw
@@ -295,11 +281,7 @@
     await token.blacklist(masterMinterAccount, { from: blacklisterAccount });
     var setup = [
       { 'variable': 'isAccountBlacklisted.masterMinterAccount', 'expectedValue': true },
-<<<<<<< HEAD
-    ]
-=======
-    ];
->>>>>>> ad8efdfc
+    ];
     await checkVariables(token, setup);
 
     // now configure minter
@@ -308,11 +290,7 @@
       { 'variable': 'isAccountMinter.minterAccount', 'expectedValue': true },
       { 'variable': 'minterAllowance.minterAccount', 'expectedValue': new BigNumber(amount) },
       { 'variable': 'isAccountBlacklisted.masterMinterAccount', 'expectedValue': true },
-<<<<<<< HEAD
-    ]
-=======
-    ];
->>>>>>> ad8efdfc
+    ];
     // verify it worked
     await checkVariables(token, result);
   });
@@ -325,11 +303,7 @@
       { 'variable': 'isAccountMinter.minterAccount', 'expectedValue': false },
       { 'variable': 'minterAllowance.minterAccount', 'expectedValue': new BigNumber(0) },
       { 'variable': 'isAccountBlacklisted.minterAccount', 'expectedValue': true },
-<<<<<<< HEAD
-    ]
-=======
-    ];
->>>>>>> ad8efdfc
+    ];
     await checkVariables(token, setup);
 
     // now configure minter
@@ -338,11 +312,7 @@
       { 'variable': 'isAccountMinter.minterAccount', 'expectedValue': true },
       { 'variable': 'minterAllowance.minterAccount', 'expectedValue': new BigNumber(amount) },
       { 'variable': 'isAccountBlacklisted.minterAccount', 'expectedValue': true },
-<<<<<<< HEAD
-    ]
-=======
-    ];
->>>>>>> ad8efdfc
+    ];
     // verify it worked
     await checkVariables(token, result);
   });
@@ -354,11 +324,7 @@
     var isAMinter = [
       { 'variable': 'isAccountMinter.minterAccount', 'expectedValue': true },
       { 'variable': 'minterAllowance.minterAccount', 'expectedValue': new BigNumber(amount) },
-<<<<<<< HEAD
-    ]
-=======
-    ];
->>>>>>> ad8efdfc
+    ];
     await checkVariables(token, isAMinter);
 
     // now remove minter
@@ -366,11 +332,7 @@
     var notAMinter = [
       { 'variable': 'isAccountMinter.minterAccount', 'expectedValue': false },
       { 'variable': 'minterAllowance.minterAccount', 'expectedValue': new BigNumber(0) },
-<<<<<<< HEAD
-    ]
-=======
-    ];
->>>>>>> ad8efdfc
+    ];
     // verify it worked
     await checkVariables(token, notAMinter);
   });
@@ -386,11 +348,7 @@
       { 'variable': 'minterAllowance.minterAccount', 'expectedValue': new BigNumber(amount - totalSupply) },
       { 'variable': 'balances.minterAccount', 'expectedValue': new BigNumber(totalSupply) },
       { 'variable': 'totalSupply', 'expectedValue': new BigNumber(totalSupply) }
-<<<<<<< HEAD
-    ]
-=======
-    ];
->>>>>>> ad8efdfc
+    ];
     await checkVariables(token, isAMinter);
 
     // now remove minter
@@ -400,11 +358,7 @@
       { 'variable': 'minterAllowance.minterAccount', 'expectedValue': new BigNumber(0) },
       { 'variable': 'balances.minterAccount', 'expectedValue': new BigNumber(totalSupply) },
       { 'variable': 'totalSupply', 'expectedValue': new BigNumber(totalSupply) }
-<<<<<<< HEAD
-    ]
-=======
-    ];
->>>>>>> ad8efdfc
+    ];
     // verify it worked
     await checkVariables(token, notAMinter);
   });
@@ -439,11 +393,7 @@
     var isAMinter = [
       { 'variable': 'isAccountMinter.minterAccount', 'expectedValue': true },
       { 'variable': 'minterAllowance.minterAccount', 'expectedValue': new BigNumber(amount) },
-<<<<<<< HEAD
-    ]
-=======
-    ];
->>>>>>> ad8efdfc
+    ];
     await checkVariables(token, isAMinter);
 
     // now remove minter - this will throw
@@ -462,11 +412,7 @@
       { 'variable': 'isAccountMinter.minterAccount', 'expectedValue': true },
       { 'variable': 'minterAllowance.minterAccount', 'expectedValue': new BigNumber(amount) },
       { 'variable': 'isAccountBlacklisted.masterMinterAccount', 'expectedValue': true },
-<<<<<<< HEAD
-    ]
-=======
-    ];
->>>>>>> ad8efdfc
+    ];
     await checkVariables(token, setup);
 
     // now remove minter
@@ -475,11 +421,7 @@
       { 'variable': 'isAccountMinter.minterAccount', 'expectedValue': false },
       { 'variable': 'minterAllowance.minterAccount', 'expectedValue': new BigNumber(0) },
       { 'variable': 'isAccountBlacklisted.masterMinterAccount', 'expectedValue': true },
-<<<<<<< HEAD
-    ]
-=======
-    ];
->>>>>>> ad8efdfc
+    ];
     // verify it worked
     await checkVariables(token, afterMinterRemoval);
   });
@@ -493,11 +435,7 @@
       { 'variable': 'isAccountMinter.minterAccount', 'expectedValue': true },
       { 'variable': 'minterAllowance.minterAccount', 'expectedValue': new BigNumber(amount) },
       { 'variable': 'isAccountBlacklisted.minterAccount', 'expectedValue': true },
-<<<<<<< HEAD
-    ]
-=======
-    ];
->>>>>>> ad8efdfc
+    ];
     await checkVariables(token, setup);
 
     // now remove minter
@@ -506,11 +444,7 @@
       { 'variable': 'isAccountMinter.minterAccount', 'expectedValue': false },
       { 'variable': 'minterAllowance.minterAccount', 'expectedValue': new BigNumber(0) },
       { 'variable': 'isAccountBlacklisted.minterAccount', 'expectedValue': true },
-<<<<<<< HEAD
-    ]
-=======
-    ];
->>>>>>> ad8efdfc
+    ];
     // verify it worked
     await checkVariables(token, notAMinter);
   });
@@ -525,11 +459,7 @@
       { 'variable': 'minterAllowance.minterAccount', 'expectedValue': new BigNumber(0) },
       { 'variable': 'balances.minterAccount', 'expectedValue': new BigNumber(amount) },
       { 'variable': 'totalSupply', 'expectedValue': new BigNumber(amount) },
-<<<<<<< HEAD
-    ]
-=======
-    ];
->>>>>>> ad8efdfc
+    ];
     await checkVariables(token, setup);
 
     // now burn the tokens
@@ -540,11 +470,7 @@
       { 'variable': 'minterAllowance.minterAccount', 'expectedValue': new BigNumber(0) },
       { 'variable': 'balances.minterAccount', 'expectedValue': new BigNumber(0) },
       { 'variable': 'totalSupply', 'expectedValue': new BigNumber(0) },
-<<<<<<< HEAD
-    ]
-=======
-    ];
->>>>>>> ad8efdfc
+    ];
     // state should be unchanged
     await checkVariables(token, afterBurn)
   });
@@ -560,11 +486,7 @@
       { 'variable': 'minterAllowance.minterAccount', 'expectedValue': new BigNumber(0) },
       { 'variable': 'balances.minterAccount', 'expectedValue': new BigNumber(amount) },
       { 'variable': 'totalSupply', 'expectedValue': new BigNumber(amount) },
-<<<<<<< HEAD
-    ]
-=======
-    ];
->>>>>>> ad8efdfc
+    ];
     await checkVariables(token, setup);
 
     // now burn the tokens
@@ -575,11 +497,7 @@
       { 'variable': 'minterAllowance.minterAccount', 'expectedValue': new BigNumber(0) },
       { 'variable': 'balances.minterAccount', 'expectedValue': new BigNumber(amount - burnAmount) },
       { 'variable': 'totalSupply', 'expectedValue': new BigNumber(amount - burnAmount) },
-<<<<<<< HEAD
-    ]
-=======
-    ];
->>>>>>> ad8efdfc
+    ];
 
     // state should be unchanged
     await checkVariables(token, afterBurn)
@@ -596,11 +514,7 @@
       { 'variable': 'minterAllowance.minterAccount', 'expectedValue': new BigNumber(0) },
       { 'variable': 'balances.minterAccount', 'expectedValue': new BigNumber(amount) },
       { 'variable': 'totalSupply', 'expectedValue': new BigNumber(amount) },
-<<<<<<< HEAD
-    ]
-=======
-    ];
->>>>>>> ad8efdfc
+    ];
     await checkVariables(token, setup);
 
     // now burn the tokens
@@ -621,11 +535,7 @@
       { 'variable': 'minterAllowance.minterAccount', 'expectedValue': new BigNumber(0) },
       { 'variable': 'balances.minterAccount', 'expectedValue': new BigNumber(amount) },
       { 'variable': 'totalSupply', 'expectedValue': new BigNumber(amount) },
-<<<<<<< HEAD
-    ]
-=======
-    ];
->>>>>>> ad8efdfc
+    ];
     await checkVariables(token, setup);
 
     // now burn the tokens
@@ -646,11 +556,7 @@
       { 'variable': 'minterAllowance.minterAccount', 'expectedValue': new BigNumber(0) },
       { 'variable': 'balances.minterAccount', 'expectedValue': new BigNumber(amount) },
       { 'variable': 'totalSupply', 'expectedValue': new BigNumber(amount) },
-<<<<<<< HEAD
-    ]
-=======
-    ];
->>>>>>> ad8efdfc
+    ];
     await checkVariables(token, setup);
 
     // now burn the tokens
@@ -718,11 +624,7 @@
       { 'variable': 'minterAllowance.minterAccount', 'expectedValue': new BigNumber(0) },
       { 'variable': 'balances.minterAccount', 'expectedValue': new BigNumber(amount) },
       { 'variable': 'totalSupply', 'expectedValue': new BigNumber(amount) },
-<<<<<<< HEAD
-    ]
-=======
-    ];
->>>>>>> ad8efdfc
+    ];
     await checkVariables(token, setup);
 
     // now burn the tokens
@@ -787,11 +689,7 @@
     var result = [
       { 'variable': 'roleAddressChanger', 'expectedValue': arbitraryAccount },
       { 'variable': 'paused', 'expectedValue': true }
-<<<<<<< HEAD
-    ]
-=======
-    ];
->>>>>>> ad8efdfc
+    ];
     // verify it worked
     await checkVariables(token, result);
   });
@@ -851,11 +749,7 @@
     var result = [
       { 'variable': 'masterMinter', 'expectedValue': "0x0000000000000000000000000000000000000000" },
       { 'variable': 'pauser', 'expectedValue': "0x0000000000000000000000000000000000000000" }
-<<<<<<< HEAD
-    ]
-=======
-    ];
->>>>>>> ad8efdfc
+    ];
 
     await checkVariables(token, result);
   });
@@ -919,11 +813,7 @@
     await token.pause({ from: pauserAccount });
     var setup = [
       { 'variable': 'paused', 'expectedValue': true }
-<<<<<<< HEAD
-    ]
-=======
-    ];
->>>>>>> ad8efdfc
+    ];
     await checkVariables(token, setup);
 
     // updated masterMinter to blacklisted account
@@ -964,11 +854,7 @@
     // verify
     var result = [
       { 'variable': 'masterMinter', 'expectedValue': arbitraryAccount2 }
-<<<<<<< HEAD
-    ]
-=======
-    ];
->>>>>>> ad8efdfc
+    ];
 
     // check only old token has changed
     await checkVariables(token, result);
