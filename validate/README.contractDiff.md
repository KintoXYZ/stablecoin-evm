# Overview

The `checkDiff` script compares source code uploaded to Etherscan to source code
on the local machine.

The source code in Etherscan is a concatenation of several files. The script
reads comments inside the files to determine which local files were used, then
it reads the file and reconstructs the expected source code.

The script displays a `diff` between the actual and expected code. The
difference should fall in the following categories:

1. Comments / whitespace
2. The local code has `import` statements not included in Etherscan because the
   files were explicitly concatenated into a master file.
3. The local code has extra `pragma solidity ^0.4.24` statements at the head of
   each file, while Etherscan should have just one at the top.

At the end of the run, `checkDiff` will output which files it was able to
process. <b>Success</b> means that the Etherscan file could be read AND all the
included files could be read. Validity should be determined by actually looking
at the diffs.

<<<<<<< HEAD
# Running contractDiff.js
=======
# Running checkDiff.js

>>>>>>> b5aba6ce
To run the script, type

`node validate/contractDiff.js <filename1> <filename2> ... <filename3>`

Where the `filename` is the location of source code downloaded from Etherscan.
Copies of `FiatTokenProxy`, `FiatTokenV1`, and  `MasterMinter` are included for testing purposes.
You can test them:

`node validate/contractDiff.js validate/FiatTokenProxy.etherscan validate/FiatTokenV1.etherscan validate/MasterMinter.etherscan`

# Finding code on Etherscan

1. Go to [https://etherscan.io](https://etherscan.io)
2. Enter the contract address in the search bar.
3. Click on the `Code` tab.

# Uploading to Etherscan

When uploading source code to Etherscan, you will need to combine several file.
Before the start of an included file, add the comment:

`// File: <pathToFile>`

For example, to include `contracts/Ownable.sol`, add the comment

`// File: contracts/Ownable.sol`

For Open Zeppelin files, omit the `node_modules` directory. For example:

`// File: openzeppelin-solidity/contracts/math/SafeMath.sol`

`// File: zos-lib/contracts/upgradeability/Proxy.sol`<|MERGE_RESOLUTION|>--- conflicted
+++ resolved
@@ -21,12 +21,8 @@
 included files could be read. Validity should be determined by actually looking
 at the diffs.
 
-<<<<<<< HEAD
-# Running contractDiff.js
-=======
 # Running checkDiff.js
 
->>>>>>> b5aba6ce
 To run the script, type
 
 `node validate/contractDiff.js <filename1> <filename2> ... <filename3>`
